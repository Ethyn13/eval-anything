--- conflicted
+++ resolved
@@ -58,14 +58,9 @@
         ground_truth_key = task.ground_truth_key
 
         for item in data:
-<<<<<<< HEAD
             prompt = prompt_builder.build_prompt(item[question_key], item[answer_key])
             conversation = self.build_conversation_from_prompt(prompt)
             prompts.append(InferenceInput(task=task.name, conversation=conversation, ref_answer=item[ground_truth_key]))
-=======
-            prompt = prompt_builder.build_prompt(item[question_key], item, question_key, answer_key, ground_truth_key)
-            prompts.append(InferenceInput(task=task.name, text=prompt, ref_answer=item[ground_truth_key]))
->>>>>>> 56a86eb2
         
         return prompts
     
@@ -101,14 +96,9 @@
         ground_truth_key = task.ground_truth_key
 
         for item in data:
-<<<<<<< HEAD
             prompt = prompt_builder.build_prompt(item[question_key], item[answer_key])
             conversation = self.build_conversation_from_prompt(prompt)
             prompts.append(InferenceInput(task=task.name, conversation=conversation, ref_answer=item[ground_truth_key]))
-=======
-            prompt = prompt_builder.build_prompt(item[question_key], item, question_key, answer_key, ground_truth_key)
-            prompts.append(InferenceInput(task=task.name, text=prompt, ref_answer=item[ground_truth_key]))
->>>>>>> 56a86eb2
         
         return prompts
 
