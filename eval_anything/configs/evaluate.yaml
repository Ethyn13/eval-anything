--- conflicted
+++ resolved
@@ -17,18 +17,12 @@
       }
     # Num shot
     n_shot: {
-<<<<<<< HEAD
       "gsm8k": 5,
       "mmlu": 0,
       "HumanEval": 0,
       "AGIEval": 5,
       "TruthfulQA": 6,
       "mmmu": 5,
-=======
-       #"gsm8k": 5,
-       "mmlu": 0,
-       "HumanEval": 0
->>>>>>> 5bd44f2e
       }
     # Chain of thought
     cot: {
